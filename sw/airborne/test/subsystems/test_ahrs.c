--- conflicted
+++ resolved
@@ -173,11 +173,7 @@
 #endif
 		       },
 		       {
-<<<<<<< HEAD
-			 DOWNLINK_SEND_BOOZ2_AHRS_EULER(DefaultChannel, DefaultDevice,
-=======
-			 DOWNLINK_SEND_AHRS_EULER_INT(DefaultChannel,
->>>>>>> 27e47477
+			 DOWNLINK_SEND_AHRS_EULER_INT(DefaultChannel, DefaultDevice,
 							&ahrs.ltp_to_imu_euler.phi,
 							&ahrs.ltp_to_imu_euler.theta,
 							&ahrs.ltp_to_imu_euler.psi,
@@ -186,11 +182,7 @@
 							&ahrs.ltp_to_body_euler.psi);
 		       },
 		       {
-<<<<<<< HEAD
-			 DOWNLINK_SEND_BOOZ_AHRS_BIAS(DefaultChannel, DefaultDevice,
-=======
-			 DOWNLINK_SEND_AHRS_GYRO_BIAS_INT(DefaultChannel,
->>>>>>> 27e47477
+			 DOWNLINK_SEND_AHRS_GYRO_BIAS_INT(DefaultChannel, DefaultDevice,
 						      &ahrs_impl.gyro_bias.p,
 						      &ahrs_impl.gyro_bias.q,
 						      &ahrs_impl.gyro_bias.r);
