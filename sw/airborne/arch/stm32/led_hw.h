/*
 * Copyright (C) 2009 Antoine Drouin <poinix@gmail.com>
 *
 * This file is part of paparazzi.
 *
 * paparazzi is free software; you can redistribute it and/or modify
 * it under the terms of the GNU General Public License as published by
 * the Free Software Foundation; either version 2, or (at your option)
 * any later version.
 *
 * paparazzi is distributed in the hope that it will be useful,
 * but WITHOUT ANY WARRANTY; without even the implied warranty of
 * MERCHANTABILITY or FITNESS FOR A PARTICULAR PURPOSE.  See the
 * GNU General Public License for more details.
 *
 * You should have received a copy of the GNU General Public License
 * along with paparazzi; see the file COPYING.  If not, write to
 * the Free Software Foundation, 59 Temple Place - Suite 330,
 * Boston, MA 02111-1307, USA.
 */

#ifndef LED_HW_H
#define LED_HW_H

#if defined(STM32F1)
#include <libopencm3/stm32/f1/gpio.h>
#include <libopencm3/stm32/f1/rcc.h>
#elif defined(STM32F4)
#include <libopencm3/stm32/f4/gpio.h>
#include <libopencm3/stm32/f4/rcc.h>
#endif

#include BOARD_CONFIG

#include "std.h"

/*
 *
 *  Regular GPIO driven LEDs
 *
 */
#ifndef LED_STP08

#define _LED_GPIO_CLK(i)  i
#define _LED_GPIO(i)  i
#define _LED_GPIO_PIN(i) i
#define _LED_AFIO_REMAP(i) i

#define LED_GPIO_CLK(i) _LED_GPIO_CLK(LED_ ## i ## _GPIO_CLK)
#define LED_GPIO(i) _LED_GPIO(LED_ ## i ## _GPIO)
#define LED_GPIO_PIN(i) _LED_GPIO_PIN(LED_ ## i ## _GPIO_PIN)
#define LED_AFIO_REMAP(i) _LED_AFIO_REMAP(LED_ ## i ## _AFIO_REMAP)

/* set pin as output */
#if defined(STM32F1) || defined(STM32F2)
#define LED_INIT(i) {                               \
    rcc_peripheral_enable_clock(&RCC_APB2ENR,       \
                                LED_GPIO_CLK(i));	  \
    gpio_set_mode(LED_GPIO(i),                      \
                  GPIO_MODE_OUTPUT_50_MHZ,          \
                  GPIO_CNF_OUTPUT_PUSHPULL,         \
                  LED_GPIO_PIN(i));                 \
    LED_AFIO_REMAP(i);                              \
  }
#elif defined(STM32F4)
<<<<<<< HEAD
#define LED_INIT(i) {                             \
    rcc_peripheral_enable_clock(&RCC_AHB1ENR,     \
                                LED_GPIO_CLK(i));	\
    gpio_mode_setup(LED_GPIO(i),                  \
                  GPIO_MODE_OUTPUT,			          \
                  GPIO_PUPD_NONE,                 \
                  LED_GPIO_PIN(i));               \
    LED_AFIO_REMAP(i);                            \
  }
#endif

#define LED_ON(i) { gpio_clear(LED_GPIO(i), LED_GPIO_PIN(i)); }
#define LED_OFF(i) { gpio_set(LED_GPIO(i), LED_GPIO_PIN(i)); }
#define LED_TOGGLE(i) {	gpio_toggle(LED_GPIO(i), LED_GPIO_PIN(i)); }
=======
#define LED_INIT(i) {                             	  \
    rcc_peripheral_enable_clock(&RCC_AHB1ENR,     	  \
                                LED_GPIO_CLK(i));	  \
    gpio_mode_setup(LED_GPIO(i),                      \
                  GPIO_MODE_OUTPUT,			          \
                  GPIO_PUPD_NONE,   	      \
                  LED_GPIO_PIN(i));               	  \
    LED_AFIO_REMAP(i);                           	  \
  }
#endif

//#define LED_ON(i) { GPIO_BRR(LED_GPIO(i)) = LED_GPIO_PIN(i);}
//#define LED_OFF(i) { GPIO_BSRR(LED_GPIO(i)) = LED_GPIO_PIN(i);}
//#define LED_TOGGLE(i) {	GPIO_ODR(LED_GPIO(i)) ^= LED_GPIO_PIN(i);}

#define LED_ON(i) { gpio_clear(LED_GPIO(i), LED_GPIO_PIN(i));}
#define LED_OFF(i) { gpio_set(LED_GPIO(i), LED_GPIO_PIN(i));}
#define LED_TOGGLE(i) {	gpio_toggle(LED_GPIO(i), LED_GPIO_PIN(i));}
>>>>>>> 952d5930

#define LED_PERIODIC() {}


/*
 *
 * Shift register driven LEDs
 *
 */
#else  /* LED_STP08 */
#define NB_LED 8
extern uint8_t led_status[NB_LED];
/* Lisa/L uses a shift register for driving LEDs */
/* PA8  led_clk  */
/* PC15 led_data */

#define LED_INIT(_i) {                                  \
    rcc_peripheral_enable_clock(&RCC_APB2ENR,           \
                                RCC_APB2ENR_IOPAEN |    \
                                RCC_APB2ENR_IOPCEN);    \
    gpio_set_mode(GPIOA,                                \
                  GPIO_MODE_OUTPUT_50_MHZ,              \
                  GPIO_CNF_OUTPUT_PUSHPULL,             \
                  GPIO8);                               \
    gpio_set_mode(GPIOC,                                \
                  GPIO_MODE_OUTPUT_50_MHZ,              \
                  GPIO_CNF_OUTPUT_PUSHPULL,             \
                  GPIO15);                              \
    for(uint8_t _cnt=0; _cnt<NB_LED; _cnt++)            \
      led_status[_cnt] = FALSE;                         \
  }

#define LED_ON(i)  { led_status[i] = TRUE;  }
#define LED_OFF(i) { led_status[i] = FALSE; }
#define LED_TOGGLE(i) {led_status[i] = !led_status[i];}

#define LED_PERIODIC() {                                    \
    for (uint8_t _cnt = 0; _cnt < NB_LED; _cnt++) {         \
      if (led_status[_cnt])                                 \
        GPIO_BSRR(GPIOC) = GPIO15;                          \
      else                                                  \
        GPIO_BRR(GPIOC) = GPIO15;                           \
      GPIO_BSRR(GPIOA) = GPIO8; /* clock rising edge */     \
      GPIO_BRR(GPIOA) = GPIO8;  /* clock falling edge */    \
    }                                                       \
  }

#endif /* LED_STP08 */

#endif /* LED_HW_H */<|MERGE_RESOLUTION|>--- conflicted
+++ resolved
@@ -63,7 +63,6 @@
     LED_AFIO_REMAP(i);                              \
   }
 #elif defined(STM32F4)
-<<<<<<< HEAD
 #define LED_INIT(i) {                             \
     rcc_peripheral_enable_clock(&RCC_AHB1ENR,     \
                                 LED_GPIO_CLK(i));	\
@@ -78,26 +77,6 @@
 #define LED_ON(i) { gpio_clear(LED_GPIO(i), LED_GPIO_PIN(i)); }
 #define LED_OFF(i) { gpio_set(LED_GPIO(i), LED_GPIO_PIN(i)); }
 #define LED_TOGGLE(i) {	gpio_toggle(LED_GPIO(i), LED_GPIO_PIN(i)); }
-=======
-#define LED_INIT(i) {                             	  \
-    rcc_peripheral_enable_clock(&RCC_AHB1ENR,     	  \
-                                LED_GPIO_CLK(i));	  \
-    gpio_mode_setup(LED_GPIO(i),                      \
-                  GPIO_MODE_OUTPUT,			          \
-                  GPIO_PUPD_NONE,   	      \
-                  LED_GPIO_PIN(i));               	  \
-    LED_AFIO_REMAP(i);                           	  \
-  }
-#endif
-
-//#define LED_ON(i) { GPIO_BRR(LED_GPIO(i)) = LED_GPIO_PIN(i);}
-//#define LED_OFF(i) { GPIO_BSRR(LED_GPIO(i)) = LED_GPIO_PIN(i);}
-//#define LED_TOGGLE(i) {	GPIO_ODR(LED_GPIO(i)) ^= LED_GPIO_PIN(i);}
-
-#define LED_ON(i) { gpio_clear(LED_GPIO(i), LED_GPIO_PIN(i));}
-#define LED_OFF(i) { gpio_set(LED_GPIO(i), LED_GPIO_PIN(i));}
-#define LED_TOGGLE(i) {	gpio_toggle(LED_GPIO(i), LED_GPIO_PIN(i));}
->>>>>>> 952d5930
 
 #define LED_PERIODIC() {}
 
